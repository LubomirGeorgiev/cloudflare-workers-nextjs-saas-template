{
  "version": "7",
  "dialect": "sqlite",
  "entries": [
    {
      "idx": 0,
      "version": "6",
      "when": 1736714082945,
      "tag": "0000_init",
      "breakpoints": true
    },
    {
      "idx": 1,
      "version": "6",
      "when": 1736742030040,
      "tag": "0001_add_emailVerified",
      "breakpoints": true
    },
    {
      "idx": 2,
      "version": "6",
      "when": 1737313614639,
      "tag": "0002_add_google_sso",
      "breakpoints": true
    },
    {
      "idx": 3,
      "version": "6",
      "when": 1737673858119,
      "tag": "0003_add_google_sso",
      "breakpoints": true
    },
    {
      "idx": 4,
      "version": "6",
      "when": 1738522913553,
      "tag": "0004_add_passkey_credentials",
      "breakpoints": true
    },
    {
      "idx": 5,
      "version": "6",
<<<<<<< HEAD
      "when": 1741876964627,
      "tag": "0005_add_credit_billing_system",
      "breakpoints": true
    },
    {
      "idx": 6,
      "version": "6",
      "when": 1742164401272,
      "tag": "0006_add_purchased_item_table",
=======
      "when": 1742847210932,
      "tag": "0005_add_opennext_cache_tables",
>>>>>>> e50a3fda
      "breakpoints": true
    }
  ]
}<|MERGE_RESOLUTION|>--- conflicted
+++ resolved
@@ -40,20 +40,15 @@
     {
       "idx": 5,
       "version": "6",
-<<<<<<< HEAD
-      "when": 1741876964627,
-      "tag": "0005_add_credit_billing_system",
+      "when": 1742847210932,
+      "tag": "0005_add_opennext_cache_tables",
       "breakpoints": true
     },
     {
       "idx": 6,
       "version": "6",
-      "when": 1742164401272,
-      "tag": "0006_add_purchased_item_table",
-=======
-      "when": 1742847210932,
-      "tag": "0005_add_opennext_cache_tables",
->>>>>>> e50a3fda
+      "when": 1742857278889,
+      "tag": "0006_add_credit_billing_system",
       "breakpoints": true
     }
   ]
